// !$*UTF8*$!
{
	archiveVersion = 1;
	classes = {
	};
	objectVersion = 46;
	objects = {

/* Begin PBXBuildFile section */
<<<<<<< HEAD
		14323E8519F9682100B0BE71 /* ExponentialTests.swift in Sources */ = {isa = PBXBuildFile; fileRef = 14323E8419F9682100B0BE71 /* ExponentialTests.swift */; };
		14323E8719F96C8100B0BE71 /* AuxiliaryTests.swift in Sources */ = {isa = PBXBuildFile; fileRef = 14323E8619F96C8100B0BE71 /* AuxiliaryTests.swift */; };
		F883D2481A2A976300C13927 /* XCTestCase+Surge.swift in Sources */ = {isa = PBXBuildFile; fileRef = F883D2471A2A976300C13927 /* XCTestCase+Surge.swift */; };
		F883D24A1A2A97D200C13927 /* ArithmeticTests.swift in Sources */ = {isa = PBXBuildFile; fileRef = F883D2491A2A97D200C13927 /* ArithmeticTests.swift */; };
		F883D24C1A2A98DA00C13927 /* HyperbolicTests.swift in Sources */ = {isa = PBXBuildFile; fileRef = F883D24B1A2A98DA00C13927 /* HyperbolicTests.swift */; };
=======
		E65C5BE419FF9CF600149FF1 /* Matrix.swift in Sources */ = {isa = PBXBuildFile; fileRef = E65C5BE319FF9CF600149FF1 /* Matrix.swift */; };
		F84A6AB319A9A72F007B53E1 /* SurgeTests.swift in Sources */ = {isa = PBXBuildFile; fileRef = F84A6AB219A9A72F007B53E1 /* SurgeTests.swift */; };
>>>>>>> 2b58d0d7
		F8A1E1CB19917B0A009735E2 /* Arithmetic.swift in Sources */ = {isa = PBXBuildFile; fileRef = F8A1E1C419917B0A009735E2 /* Arithmetic.swift */; };
		F8A1E1CC19917B0A009735E2 /* Auxiliary.swift in Sources */ = {isa = PBXBuildFile; fileRef = F8A1E1C519917B0A009735E2 /* Auxiliary.swift */; };
		F8A1E1CD19917B0A009735E2 /* Exponential.swift in Sources */ = {isa = PBXBuildFile; fileRef = F8A1E1C619917B0A009735E2 /* Exponential.swift */; };
		F8A1E1CE19917B0A009735E2 /* Hyperbolic.swift in Sources */ = {isa = PBXBuildFile; fileRef = F8A1E1C719917B0A009735E2 /* Hyperbolic.swift */; };
		F8A1E1CF19917B0A009735E2 /* Power.swift in Sources */ = {isa = PBXBuildFile; fileRef = F8A1E1C819917B0A009735E2 /* Power.swift */; };
		F8A1E1D019917B0A009735E2 /* Surge.h in Headers */ = {isa = PBXBuildFile; fileRef = F8A1E1C919917B0A009735E2 /* Surge.h */; settings = {ATTRIBUTES = (Public, ); }; };
		F8A1E1D119917B0A009735E2 /* Trigonometric.swift in Sources */ = {isa = PBXBuildFile; fileRef = F8A1E1CA19917B0A009735E2 /* Trigonometric.swift */; };
		F8A1E1D519917C25009735E2 /* Accelerate.framework in Frameworks */ = {isa = PBXBuildFile; fileRef = F8A1E1D219917C0B009735E2 /* Accelerate.framework */; };
		F8A1E1D719917C2B009735E2 /* Foundation.framework in Frameworks */ = {isa = PBXBuildFile; fileRef = F8A1E1D619917C2B009735E2 /* Foundation.framework */; };
		F8AE90FE19D1D9120078C7B2 /* FFT.swift in Sources */ = {isa = PBXBuildFile; fileRef = F8AE90FD19D1D9120078C7B2 /* FFT.swift */; };
		F8F1CE1B1A2A9B420004F76E /* TrigonometricTests.swift in Sources */ = {isa = PBXBuildFile; fileRef = F8F1CE1A1A2A9B420004F76E /* TrigonometricTests.swift */; };
/* End PBXBuildFile section */

/* Begin PBXContainerItemProxy section */
		F84A6AB719A9A771007B53E1 /* PBXContainerItemProxy */ = {
			isa = PBXContainerItemProxy;
			containerPortal = F8A1E1A119917A79009735E2 /* Project object */;
			proxyType = 1;
			remoteGlobalIDString = F8A1E1A919917A79009735E2;
			remoteInfo = Surge;
		};
/* End PBXContainerItemProxy section */

/* Begin PBXFileReference section */
<<<<<<< HEAD
		14323E8419F9682100B0BE71 /* ExponentialTests.swift */ = {isa = PBXFileReference; fileEncoding = 4; lastKnownFileType = sourcecode.swift; path = ExponentialTests.swift; sourceTree = "<group>"; };
		14323E8619F96C8100B0BE71 /* AuxiliaryTests.swift */ = {isa = PBXFileReference; fileEncoding = 4; lastKnownFileType = sourcecode.swift; path = AuxiliaryTests.swift; sourceTree = "<group>"; };
=======
		E65C5BE219FF9CF600149FF1 /* Examples.playground */ = {isa = PBXFileReference; lastKnownFileType = file.playground; path = Examples.playground; sourceTree = "<group>"; };
		E65C5BE319FF9CF600149FF1 /* Matrix.swift */ = {isa = PBXFileReference; fileEncoding = 4; lastKnownFileType = sourcecode.swift; path = Matrix.swift; sourceTree = "<group>"; };
>>>>>>> 2b58d0d7
		F84A6AAE19A9A72F007B53E1 /* SurgeTests.xctest */ = {isa = PBXFileReference; explicitFileType = wrapper.cfbundle; includeInIndex = 0; path = SurgeTests.xctest; sourceTree = BUILT_PRODUCTS_DIR; };
		F84A6AB119A9A72F007B53E1 /* Info.plist */ = {isa = PBXFileReference; lastKnownFileType = text.plist.xml; path = Info.plist; sourceTree = "<group>"; };
		F883D2471A2A976300C13927 /* XCTestCase+Surge.swift */ = {isa = PBXFileReference; fileEncoding = 4; lastKnownFileType = sourcecode.swift; path = "XCTestCase+Surge.swift"; sourceTree = "<group>"; };
		F883D2491A2A97D200C13927 /* ArithmeticTests.swift */ = {isa = PBXFileReference; fileEncoding = 4; lastKnownFileType = sourcecode.swift; path = ArithmeticTests.swift; sourceTree = "<group>"; };
		F883D24B1A2A98DA00C13927 /* HyperbolicTests.swift */ = {isa = PBXFileReference; fileEncoding = 4; lastKnownFileType = sourcecode.swift; path = HyperbolicTests.swift; sourceTree = "<group>"; };
		F8A1E1AA19917A79009735E2 /* Surge.framework */ = {isa = PBXFileReference; explicitFileType = wrapper.framework; includeInIndex = 0; path = Surge.framework; sourceTree = BUILT_PRODUCTS_DIR; };
		F8A1E1AE19917A79009735E2 /* Info.plist */ = {isa = PBXFileReference; lastKnownFileType = text.plist.xml; path = Info.plist; sourceTree = "<group>"; };
		F8A1E1C419917B0A009735E2 /* Arithmetic.swift */ = {isa = PBXFileReference; fileEncoding = 4; lastKnownFileType = sourcecode.swift; path = Arithmetic.swift; sourceTree = "<group>"; };
		F8A1E1C519917B0A009735E2 /* Auxiliary.swift */ = {isa = PBXFileReference; fileEncoding = 4; lastKnownFileType = sourcecode.swift; path = Auxiliary.swift; sourceTree = "<group>"; };
		F8A1E1C619917B0A009735E2 /* Exponential.swift */ = {isa = PBXFileReference; fileEncoding = 4; lastKnownFileType = sourcecode.swift; path = Exponential.swift; sourceTree = "<group>"; };
		F8A1E1C719917B0A009735E2 /* Hyperbolic.swift */ = {isa = PBXFileReference; fileEncoding = 4; lastKnownFileType = sourcecode.swift; path = Hyperbolic.swift; sourceTree = "<group>"; };
		F8A1E1C819917B0A009735E2 /* Power.swift */ = {isa = PBXFileReference; fileEncoding = 4; lastKnownFileType = sourcecode.swift; path = Power.swift; sourceTree = "<group>"; };
		F8A1E1C919917B0A009735E2 /* Surge.h */ = {isa = PBXFileReference; fileEncoding = 4; lastKnownFileType = sourcecode.c.h; path = Surge.h; sourceTree = "<group>"; };
		F8A1E1CA19917B0A009735E2 /* Trigonometric.swift */ = {isa = PBXFileReference; fileEncoding = 4; lastKnownFileType = sourcecode.swift; path = Trigonometric.swift; sourceTree = "<group>"; };
		F8A1E1D219917C0B009735E2 /* Accelerate.framework */ = {isa = PBXFileReference; lastKnownFileType = wrapper.framework; name = Accelerate.framework; path = System/Library/Frameworks/Accelerate.framework; sourceTree = SDKROOT; };
		F8A1E1D619917C2B009735E2 /* Foundation.framework */ = {isa = PBXFileReference; lastKnownFileType = wrapper.framework; name = Foundation.framework; path = System/Library/Frameworks/Foundation.framework; sourceTree = SDKROOT; };
		F8AE90FD19D1D9120078C7B2 /* FFT.swift */ = {isa = PBXFileReference; fileEncoding = 4; lastKnownFileType = sourcecode.swift; path = FFT.swift; sourceTree = "<group>"; };
		F8F1CE1A1A2A9B420004F76E /* TrigonometricTests.swift */ = {isa = PBXFileReference; fileEncoding = 4; lastKnownFileType = sourcecode.swift; path = TrigonometricTests.swift; sourceTree = "<group>"; };
/* End PBXFileReference section */

/* Begin PBXFrameworksBuildPhase section */
		F84A6AAB19A9A72F007B53E1 /* Frameworks */ = {
			isa = PBXFrameworksBuildPhase;
			buildActionMask = 2147483647;
			files = (
			);
			runOnlyForDeploymentPostprocessing = 0;
		};
		F8A1E1A619917A79009735E2 /* Frameworks */ = {
			isa = PBXFrameworksBuildPhase;
			buildActionMask = 2147483647;
			files = (
				F8A1E1D719917C2B009735E2 /* Foundation.framework in Frameworks */,
				F8A1E1D519917C25009735E2 /* Accelerate.framework in Frameworks */,
			);
			runOnlyForDeploymentPostprocessing = 0;
		};
/* End PBXFrameworksBuildPhase section */

/* Begin PBXGroup section */
		F84A6AAF19A9A72F007B53E1 /* Tests */ = {
			isa = PBXGroup;
			children = (
				14323E8619F96C8100B0BE71 /* AuxiliaryTests.swift */,
				F883D2491A2A97D200C13927 /* ArithmeticTests.swift */,
				14323E8419F9682100B0BE71 /* ExponentialTests.swift */,
				F883D24B1A2A98DA00C13927 /* HyperbolicTests.swift */,
				F8F1CE1A1A2A9B420004F76E /* TrigonometricTests.swift */,
				F883D2471A2A976300C13927 /* XCTestCase+Surge.swift */,
				F84A6AB019A9A72F007B53E1 /* Supporting Files */,
			);
			path = Tests;
			sourceTree = "<group>";
		};
		F84A6AB019A9A72F007B53E1 /* Supporting Files */ = {
			isa = PBXGroup;
			children = (
				F84A6AB119A9A72F007B53E1 /* Info.plist */,
			);
			name = "Supporting Files";
			sourceTree = "<group>";
		};
		F8A1E1A019917A79009735E2 = {
			isa = PBXGroup;
			children = (
				F8A1E1AC19917A79009735E2 /* Source */,
				F84A6AAF19A9A72F007B53E1 /* Tests */,
				F8A1E1D419917C17009735E2 /* Frameworks */,
				F8A1E1AB19917A79009735E2 /* Products */,
			);
			sourceTree = "<group>";
		};
		F8A1E1AB19917A79009735E2 /* Products */ = {
			isa = PBXGroup;
			children = (
				F8A1E1AA19917A79009735E2 /* Surge.framework */,
				F84A6AAE19A9A72F007B53E1 /* SurgeTests.xctest */,
			);
			name = Products;
			sourceTree = "<group>";
		};
		F8A1E1AC19917A79009735E2 /* Source */ = {
			isa = PBXGroup;
			children = (
				F8A1E1C319917B0A009735E2 /* Source */,
				F8A1E1AD19917A79009735E2 /* Supporting Files */,
			);
			name = Source;
			path = Surge;
			sourceTree = "<group>";
		};
		F8A1E1AD19917A79009735E2 /* Supporting Files */ = {
			isa = PBXGroup;
			children = (
				F8A1E1AE19917A79009735E2 /* Info.plist */,
			);
			path = "Supporting Files";
			sourceTree = "<group>";
		};
		F8A1E1C319917B0A009735E2 /* Source */ = {
			isa = PBXGroup;
			children = (
				F8A1E1C919917B0A009735E2 /* Surge.h */,
				F8A1E1C419917B0A009735E2 /* Arithmetic.swift */,
				F8A1E1C519917B0A009735E2 /* Auxiliary.swift */,
				F8A1E1C619917B0A009735E2 /* Exponential.swift */,
				F8AE90FD19D1D9120078C7B2 /* FFT.swift */,
				F8A1E1C719917B0A009735E2 /* Hyperbolic.swift */,
				F8A1E1C819917B0A009735E2 /* Power.swift */,
				F8A1E1CA19917B0A009735E2 /* Trigonometric.swift */,
				E65C5BE319FF9CF600149FF1 /* Matrix.swift */,
				E65C5BE219FF9CF600149FF1 /* Examples.playground */,
			);
			path = Source;
			sourceTree = SOURCE_ROOT;
		};
		F8A1E1D419917C17009735E2 /* Frameworks */ = {
			isa = PBXGroup;
			children = (
				F8A1E1D619917C2B009735E2 /* Foundation.framework */,
				F8A1E1D219917C0B009735E2 /* Accelerate.framework */,
			);
			name = Frameworks;
			path = "Surge/Supporting Files";
			sourceTree = "<group>";
		};
/* End PBXGroup section */

/* Begin PBXHeadersBuildPhase section */
		F8A1E1A719917A79009735E2 /* Headers */ = {
			isa = PBXHeadersBuildPhase;
			buildActionMask = 2147483647;
			files = (
				F8A1E1D019917B0A009735E2 /* Surge.h in Headers */,
			);
			runOnlyForDeploymentPostprocessing = 0;
		};
/* End PBXHeadersBuildPhase section */

/* Begin PBXNativeTarget section */
		F84A6AAD19A9A72F007B53E1 /* SurgeTests */ = {
			isa = PBXNativeTarget;
			buildConfigurationList = F84A6AB419A9A72F007B53E1 /* Build configuration list for PBXNativeTarget "SurgeTests" */;
			buildPhases = (
				F84A6AAA19A9A72F007B53E1 /* Sources */,
				F84A6AAB19A9A72F007B53E1 /* Frameworks */,
				F84A6AAC19A9A72F007B53E1 /* Resources */,
			);
			buildRules = (
			);
			dependencies = (
				F84A6AB819A9A771007B53E1 /* PBXTargetDependency */,
			);
			name = SurgeTests;
			productName = SurgeTests;
			productReference = F84A6AAE19A9A72F007B53E1 /* SurgeTests.xctest */;
			productType = "com.apple.product-type.bundle.unit-test";
		};
		F8A1E1A919917A79009735E2 /* Surge */ = {
			isa = PBXNativeTarget;
			buildConfigurationList = F8A1E1BD19917A79009735E2 /* Build configuration list for PBXNativeTarget "Surge" */;
			buildPhases = (
				F8A1E1A519917A79009735E2 /* Sources */,
				F8A1E1A619917A79009735E2 /* Frameworks */,
				F8A1E1A719917A79009735E2 /* Headers */,
				F8A1E1A819917A79009735E2 /* Resources */,
			);
			buildRules = (
			);
			dependencies = (
			);
			name = Surge;
			productName = Surge;
			productReference = F8A1E1AA19917A79009735E2 /* Surge.framework */;
			productType = "com.apple.product-type.framework";
		};
/* End PBXNativeTarget section */

/* Begin PBXProject section */
		F8A1E1A119917A79009735E2 /* Project object */ = {
			isa = PBXProject;
			attributes = {
				LastUpgradeCheck = 0600;
				ORGANIZATIONNAME = "Mattt Thompson";
				TargetAttributes = {
					F84A6AAD19A9A72F007B53E1 = {
						CreatedOnToolsVersion = 6.0;
					};
					F8A1E1A919917A79009735E2 = {
						CreatedOnToolsVersion = 6.0;
					};
				};
			};
			buildConfigurationList = F8A1E1A419917A79009735E2 /* Build configuration list for PBXProject "Surge" */;
			compatibilityVersion = "Xcode 3.2";
			developmentRegion = English;
			hasScannedForEncodings = 0;
			knownRegions = (
				en,
			);
			mainGroup = F8A1E1A019917A79009735E2;
			productRefGroup = F8A1E1AB19917A79009735E2 /* Products */;
			projectDirPath = "";
			projectRoot = "";
			targets = (
				F8A1E1A919917A79009735E2 /* Surge */,
				F84A6AAD19A9A72F007B53E1 /* SurgeTests */,
			);
		};
/* End PBXProject section */

/* Begin PBXResourcesBuildPhase section */
		F84A6AAC19A9A72F007B53E1 /* Resources */ = {
			isa = PBXResourcesBuildPhase;
			buildActionMask = 2147483647;
			files = (
			);
			runOnlyForDeploymentPostprocessing = 0;
		};
		F8A1E1A819917A79009735E2 /* Resources */ = {
			isa = PBXResourcesBuildPhase;
			buildActionMask = 2147483647;
			files = (
			);
			runOnlyForDeploymentPostprocessing = 0;
		};
/* End PBXResourcesBuildPhase section */

/* Begin PBXSourcesBuildPhase section */
		F84A6AAA19A9A72F007B53E1 /* Sources */ = {
			isa = PBXSourcesBuildPhase;
			buildActionMask = 2147483647;
			files = (
				F883D2481A2A976300C13927 /* XCTestCase+Surge.swift in Sources */,
				F883D24A1A2A97D200C13927 /* ArithmeticTests.swift in Sources */,
				F883D24C1A2A98DA00C13927 /* HyperbolicTests.swift in Sources */,
				14323E8719F96C8100B0BE71 /* AuxiliaryTests.swift in Sources */,
				F8F1CE1B1A2A9B420004F76E /* TrigonometricTests.swift in Sources */,
				14323E8519F9682100B0BE71 /* ExponentialTests.swift in Sources */,
			);
			runOnlyForDeploymentPostprocessing = 0;
		};
		F8A1E1A519917A79009735E2 /* Sources */ = {
			isa = PBXSourcesBuildPhase;
			buildActionMask = 2147483647;
			files = (
				F8A1E1D119917B0A009735E2 /* Trigonometric.swift in Sources */,
				F8A1E1CE19917B0A009735E2 /* Hyperbolic.swift in Sources */,
				F8A1E1CC19917B0A009735E2 /* Auxiliary.swift in Sources */,
				F8A1E1CF19917B0A009735E2 /* Power.swift in Sources */,
				E65C5BE419FF9CF600149FF1 /* Matrix.swift in Sources */,
				F8AE90FE19D1D9120078C7B2 /* FFT.swift in Sources */,
				F8A1E1CD19917B0A009735E2 /* Exponential.swift in Sources */,
				F8A1E1CB19917B0A009735E2 /* Arithmetic.swift in Sources */,
			);
			runOnlyForDeploymentPostprocessing = 0;
		};
/* End PBXSourcesBuildPhase section */

/* Begin PBXTargetDependency section */
		F84A6AB819A9A771007B53E1 /* PBXTargetDependency */ = {
			isa = PBXTargetDependency;
			target = F8A1E1A919917A79009735E2 /* Surge */;
			targetProxy = F84A6AB719A9A771007B53E1 /* PBXContainerItemProxy */;
		};
/* End PBXTargetDependency section */

/* Begin XCBuildConfiguration section */
		F84A6AB519A9A72F007B53E1 /* Debug */ = {
			isa = XCBuildConfiguration;
			buildSettings = {
				FRAMEWORK_SEARCH_PATHS = (
					"$(SDKROOT)/Developer/Library/Frameworks",
					"$(inherited)",
				);
				GCC_PREPROCESSOR_DEFINITIONS = (
					"DEBUG=1",
					"$(inherited)",
				);
				INFOPLIST_FILE = Tests/Info.plist;
				LD_RUNPATH_SEARCH_PATHS = "$(inherited) @executable_path/Frameworks @loader_path/Frameworks";
				PRODUCT_NAME = "$(TARGET_NAME)";
			};
			name = Debug;
		};
		F84A6AB619A9A72F007B53E1 /* Release */ = {
			isa = XCBuildConfiguration;
			buildSettings = {
				FRAMEWORK_SEARCH_PATHS = (
					"$(SDKROOT)/Developer/Library/Frameworks",
					"$(inherited)",
				);
				INFOPLIST_FILE = Tests/Info.plist;
				LD_RUNPATH_SEARCH_PATHS = "$(inherited) @executable_path/Frameworks @loader_path/Frameworks";
				PRODUCT_NAME = "$(TARGET_NAME)";
			};
			name = Release;
		};
		F8A1E1BB19917A79009735E2 /* Debug */ = {
			isa = XCBuildConfiguration;
			buildSettings = {
				ALWAYS_SEARCH_USER_PATHS = NO;
				CLANG_CXX_LANGUAGE_STANDARD = "gnu++0x";
				CLANG_CXX_LIBRARY = "libc++";
				CLANG_ENABLE_MODULES = YES;
				CLANG_ENABLE_OBJC_ARC = YES;
				CLANG_WARN_BOOL_CONVERSION = YES;
				CLANG_WARN_CONSTANT_CONVERSION = YES;
				CLANG_WARN_DIRECT_OBJC_ISA_USAGE = YES_ERROR;
				CLANG_WARN_EMPTY_BODY = YES;
				CLANG_WARN_ENUM_CONVERSION = YES;
				CLANG_WARN_INT_CONVERSION = YES;
				CLANG_WARN_OBJC_ROOT_CLASS = YES_ERROR;
				CLANG_WARN_UNREACHABLE_CODE = YES;
				CLANG_WARN__DUPLICATE_METHOD_MATCH = YES;
				"CODE_SIGN_IDENTITY[sdk=iphoneos*]" = "iPhone Developer";
				COPY_PHASE_STRIP = NO;
				CURRENT_PROJECT_VERSION = 1;
				ENABLE_STRICT_OBJC_MSGSEND = YES;
				GCC_C_LANGUAGE_STANDARD = gnu99;
				GCC_DYNAMIC_NO_PIC = NO;
				GCC_OPTIMIZATION_LEVEL = 0;
				GCC_PREPROCESSOR_DEFINITIONS = (
					"DEBUG=1",
					"$(inherited)",
				);
				GCC_SYMBOLS_PRIVATE_EXTERN = NO;
				GCC_WARN_64_TO_32_BIT_CONVERSION = YES;
				GCC_WARN_ABOUT_RETURN_TYPE = YES_ERROR;
				GCC_WARN_UNDECLARED_SELECTOR = YES;
				GCC_WARN_UNINITIALIZED_AUTOS = YES_AGGRESSIVE;
				GCC_WARN_UNUSED_FUNCTION = YES;
				GCC_WARN_UNUSED_VARIABLE = YES;
				IPHONEOS_DEPLOYMENT_TARGET = 8.0;
				MTL_ENABLE_DEBUG_INFO = YES;
				ONLY_ACTIVE_ARCH = YES;
				SDKROOT = iphoneos;
				SWIFT_OPTIMIZATION_LEVEL = "-Onone";
				TARGETED_DEVICE_FAMILY = "1,2";
				VERSIONING_SYSTEM = "apple-generic";
				VERSION_INFO_PREFIX = "";
			};
			name = Debug;
		};
		F8A1E1BC19917A79009735E2 /* Release */ = {
			isa = XCBuildConfiguration;
			buildSettings = {
				ALWAYS_SEARCH_USER_PATHS = NO;
				CLANG_CXX_LANGUAGE_STANDARD = "gnu++0x";
				CLANG_CXX_LIBRARY = "libc++";
				CLANG_ENABLE_MODULES = YES;
				CLANG_ENABLE_OBJC_ARC = YES;
				CLANG_WARN_BOOL_CONVERSION = YES;
				CLANG_WARN_CONSTANT_CONVERSION = YES;
				CLANG_WARN_DIRECT_OBJC_ISA_USAGE = YES_ERROR;
				CLANG_WARN_EMPTY_BODY = YES;
				CLANG_WARN_ENUM_CONVERSION = YES;
				CLANG_WARN_INT_CONVERSION = YES;
				CLANG_WARN_OBJC_ROOT_CLASS = YES_ERROR;
				CLANG_WARN_UNREACHABLE_CODE = YES;
				CLANG_WARN__DUPLICATE_METHOD_MATCH = YES;
				"CODE_SIGN_IDENTITY[sdk=iphoneos*]" = "iPhone Developer";
				COPY_PHASE_STRIP = YES;
				CURRENT_PROJECT_VERSION = 1;
				ENABLE_NS_ASSERTIONS = NO;
				ENABLE_STRICT_OBJC_MSGSEND = YES;
				GCC_C_LANGUAGE_STANDARD = gnu99;
				GCC_WARN_64_TO_32_BIT_CONVERSION = YES;
				GCC_WARN_ABOUT_RETURN_TYPE = YES_ERROR;
				GCC_WARN_UNDECLARED_SELECTOR = YES;
				GCC_WARN_UNINITIALIZED_AUTOS = YES_AGGRESSIVE;
				GCC_WARN_UNUSED_FUNCTION = YES;
				GCC_WARN_UNUSED_VARIABLE = YES;
				IPHONEOS_DEPLOYMENT_TARGET = 8.0;
				MTL_ENABLE_DEBUG_INFO = NO;
				SDKROOT = iphoneos;
				TARGETED_DEVICE_FAMILY = "1,2";
				VALIDATE_PRODUCT = YES;
				VERSIONING_SYSTEM = "apple-generic";
				VERSION_INFO_PREFIX = "";
			};
			name = Release;
		};
		F8A1E1BE19917A79009735E2 /* Debug */ = {
			isa = XCBuildConfiguration;
			buildSettings = {
				DEFINES_MODULE = YES;
				DYLIB_COMPATIBILITY_VERSION = 1;
				DYLIB_CURRENT_VERSION = 1;
				DYLIB_INSTALL_NAME_BASE = "@rpath";
				INFOPLIST_FILE = "Supporting Files/Info.plist";
				INSTALL_PATH = "$(LOCAL_LIBRARY_DIR)/Frameworks";
				LD_RUNPATH_SEARCH_PATHS = "$(inherited) @executable_path/Frameworks @loader_path/Frameworks";
				PRODUCT_NAME = "$(TARGET_NAME)";
				SKIP_INSTALL = YES;
			};
			name = Debug;
		};
		F8A1E1BF19917A79009735E2 /* Release */ = {
			isa = XCBuildConfiguration;
			buildSettings = {
				DEFINES_MODULE = YES;
				DYLIB_COMPATIBILITY_VERSION = 1;
				DYLIB_CURRENT_VERSION = 1;
				DYLIB_INSTALL_NAME_BASE = "@rpath";
				INFOPLIST_FILE = "Supporting Files/Info.plist";
				INSTALL_PATH = "$(LOCAL_LIBRARY_DIR)/Frameworks";
				LD_RUNPATH_SEARCH_PATHS = "$(inherited) @executable_path/Frameworks @loader_path/Frameworks";
				PRODUCT_NAME = "$(TARGET_NAME)";
				SKIP_INSTALL = YES;
			};
			name = Release;
		};
/* End XCBuildConfiguration section */

/* Begin XCConfigurationList section */
		F84A6AB419A9A72F007B53E1 /* Build configuration list for PBXNativeTarget "SurgeTests" */ = {
			isa = XCConfigurationList;
			buildConfigurations = (
				F84A6AB519A9A72F007B53E1 /* Debug */,
				F84A6AB619A9A72F007B53E1 /* Release */,
			);
			defaultConfigurationIsVisible = 0;
			defaultConfigurationName = Release;
		};
		F8A1E1A419917A79009735E2 /* Build configuration list for PBXProject "Surge" */ = {
			isa = XCConfigurationList;
			buildConfigurations = (
				F8A1E1BB19917A79009735E2 /* Debug */,
				F8A1E1BC19917A79009735E2 /* Release */,
			);
			defaultConfigurationIsVisible = 0;
			defaultConfigurationName = Release;
		};
		F8A1E1BD19917A79009735E2 /* Build configuration list for PBXNativeTarget "Surge" */ = {
			isa = XCConfigurationList;
			buildConfigurations = (
				F8A1E1BE19917A79009735E2 /* Debug */,
				F8A1E1BF19917A79009735E2 /* Release */,
			);
			defaultConfigurationIsVisible = 0;
			defaultConfigurationName = Release;
		};
/* End XCConfigurationList section */
	};
	rootObject = F8A1E1A119917A79009735E2 /* Project object */;
}<|MERGE_RESOLUTION|>--- conflicted
+++ resolved
@@ -7,16 +7,8 @@
 	objects = {
 
 /* Begin PBXBuildFile section */
-<<<<<<< HEAD
-		14323E8519F9682100B0BE71 /* ExponentialTests.swift in Sources */ = {isa = PBXBuildFile; fileRef = 14323E8419F9682100B0BE71 /* ExponentialTests.swift */; };
-		14323E8719F96C8100B0BE71 /* AuxiliaryTests.swift in Sources */ = {isa = PBXBuildFile; fileRef = 14323E8619F96C8100B0BE71 /* AuxiliaryTests.swift */; };
-		F883D2481A2A976300C13927 /* XCTestCase+Surge.swift in Sources */ = {isa = PBXBuildFile; fileRef = F883D2471A2A976300C13927 /* XCTestCase+Surge.swift */; };
-		F883D24A1A2A97D200C13927 /* ArithmeticTests.swift in Sources */ = {isa = PBXBuildFile; fileRef = F883D2491A2A97D200C13927 /* ArithmeticTests.swift */; };
-		F883D24C1A2A98DA00C13927 /* HyperbolicTests.swift in Sources */ = {isa = PBXBuildFile; fileRef = F883D24B1A2A98DA00C13927 /* HyperbolicTests.swift */; };
-=======
 		E65C5BE419FF9CF600149FF1 /* Matrix.swift in Sources */ = {isa = PBXBuildFile; fileRef = E65C5BE319FF9CF600149FF1 /* Matrix.swift */; };
 		F84A6AB319A9A72F007B53E1 /* SurgeTests.swift in Sources */ = {isa = PBXBuildFile; fileRef = F84A6AB219A9A72F007B53E1 /* SurgeTests.swift */; };
->>>>>>> 2b58d0d7
 		F8A1E1CB19917B0A009735E2 /* Arithmetic.swift in Sources */ = {isa = PBXBuildFile; fileRef = F8A1E1C419917B0A009735E2 /* Arithmetic.swift */; };
 		F8A1E1CC19917B0A009735E2 /* Auxiliary.swift in Sources */ = {isa = PBXBuildFile; fileRef = F8A1E1C519917B0A009735E2 /* Auxiliary.swift */; };
 		F8A1E1CD19917B0A009735E2 /* Exponential.swift in Sources */ = {isa = PBXBuildFile; fileRef = F8A1E1C619917B0A009735E2 /* Exponential.swift */; };
@@ -27,7 +19,6 @@
 		F8A1E1D519917C25009735E2 /* Accelerate.framework in Frameworks */ = {isa = PBXBuildFile; fileRef = F8A1E1D219917C0B009735E2 /* Accelerate.framework */; };
 		F8A1E1D719917C2B009735E2 /* Foundation.framework in Frameworks */ = {isa = PBXBuildFile; fileRef = F8A1E1D619917C2B009735E2 /* Foundation.framework */; };
 		F8AE90FE19D1D9120078C7B2 /* FFT.swift in Sources */ = {isa = PBXBuildFile; fileRef = F8AE90FD19D1D9120078C7B2 /* FFT.swift */; };
-		F8F1CE1B1A2A9B420004F76E /* TrigonometricTests.swift in Sources */ = {isa = PBXBuildFile; fileRef = F8F1CE1A1A2A9B420004F76E /* TrigonometricTests.swift */; };
 /* End PBXBuildFile section */
 
 /* Begin PBXContainerItemProxy section */
@@ -41,18 +32,11 @@
 /* End PBXContainerItemProxy section */
 
 /* Begin PBXFileReference section */
-<<<<<<< HEAD
-		14323E8419F9682100B0BE71 /* ExponentialTests.swift */ = {isa = PBXFileReference; fileEncoding = 4; lastKnownFileType = sourcecode.swift; path = ExponentialTests.swift; sourceTree = "<group>"; };
-		14323E8619F96C8100B0BE71 /* AuxiliaryTests.swift */ = {isa = PBXFileReference; fileEncoding = 4; lastKnownFileType = sourcecode.swift; path = AuxiliaryTests.swift; sourceTree = "<group>"; };
-=======
 		E65C5BE219FF9CF600149FF1 /* Examples.playground */ = {isa = PBXFileReference; lastKnownFileType = file.playground; path = Examples.playground; sourceTree = "<group>"; };
 		E65C5BE319FF9CF600149FF1 /* Matrix.swift */ = {isa = PBXFileReference; fileEncoding = 4; lastKnownFileType = sourcecode.swift; path = Matrix.swift; sourceTree = "<group>"; };
->>>>>>> 2b58d0d7
 		F84A6AAE19A9A72F007B53E1 /* SurgeTests.xctest */ = {isa = PBXFileReference; explicitFileType = wrapper.cfbundle; includeInIndex = 0; path = SurgeTests.xctest; sourceTree = BUILT_PRODUCTS_DIR; };
 		F84A6AB119A9A72F007B53E1 /* Info.plist */ = {isa = PBXFileReference; lastKnownFileType = text.plist.xml; path = Info.plist; sourceTree = "<group>"; };
-		F883D2471A2A976300C13927 /* XCTestCase+Surge.swift */ = {isa = PBXFileReference; fileEncoding = 4; lastKnownFileType = sourcecode.swift; path = "XCTestCase+Surge.swift"; sourceTree = "<group>"; };
-		F883D2491A2A97D200C13927 /* ArithmeticTests.swift */ = {isa = PBXFileReference; fileEncoding = 4; lastKnownFileType = sourcecode.swift; path = ArithmeticTests.swift; sourceTree = "<group>"; };
-		F883D24B1A2A98DA00C13927 /* HyperbolicTests.swift */ = {isa = PBXFileReference; fileEncoding = 4; lastKnownFileType = sourcecode.swift; path = HyperbolicTests.swift; sourceTree = "<group>"; };
+		F84A6AB219A9A72F007B53E1 /* SurgeTests.swift */ = {isa = PBXFileReference; lastKnownFileType = sourcecode.swift; path = SurgeTests.swift; sourceTree = "<group>"; };
 		F8A1E1AA19917A79009735E2 /* Surge.framework */ = {isa = PBXFileReference; explicitFileType = wrapper.framework; includeInIndex = 0; path = Surge.framework; sourceTree = BUILT_PRODUCTS_DIR; };
 		F8A1E1AE19917A79009735E2 /* Info.plist */ = {isa = PBXFileReference; lastKnownFileType = text.plist.xml; path = Info.plist; sourceTree = "<group>"; };
 		F8A1E1C419917B0A009735E2 /* Arithmetic.swift */ = {isa = PBXFileReference; fileEncoding = 4; lastKnownFileType = sourcecode.swift; path = Arithmetic.swift; sourceTree = "<group>"; };
@@ -65,7 +49,6 @@
 		F8A1E1D219917C0B009735E2 /* Accelerate.framework */ = {isa = PBXFileReference; lastKnownFileType = wrapper.framework; name = Accelerate.framework; path = System/Library/Frameworks/Accelerate.framework; sourceTree = SDKROOT; };
 		F8A1E1D619917C2B009735E2 /* Foundation.framework */ = {isa = PBXFileReference; lastKnownFileType = wrapper.framework; name = Foundation.framework; path = System/Library/Frameworks/Foundation.framework; sourceTree = SDKROOT; };
 		F8AE90FD19D1D9120078C7B2 /* FFT.swift */ = {isa = PBXFileReference; fileEncoding = 4; lastKnownFileType = sourcecode.swift; path = FFT.swift; sourceTree = "<group>"; };
-		F8F1CE1A1A2A9B420004F76E /* TrigonometricTests.swift */ = {isa = PBXFileReference; fileEncoding = 4; lastKnownFileType = sourcecode.swift; path = TrigonometricTests.swift; sourceTree = "<group>"; };
 /* End PBXFileReference section */
 
 /* Begin PBXFrameworksBuildPhase section */
@@ -91,12 +74,7 @@
 		F84A6AAF19A9A72F007B53E1 /* Tests */ = {
 			isa = PBXGroup;
 			children = (
-				14323E8619F96C8100B0BE71 /* AuxiliaryTests.swift */,
-				F883D2491A2A97D200C13927 /* ArithmeticTests.swift */,
-				14323E8419F9682100B0BE71 /* ExponentialTests.swift */,
-				F883D24B1A2A98DA00C13927 /* HyperbolicTests.swift */,
-				F8F1CE1A1A2A9B420004F76E /* TrigonometricTests.swift */,
-				F883D2471A2A976300C13927 /* XCTestCase+Surge.swift */,
+				F84A6AB219A9A72F007B53E1 /* SurgeTests.swift */,
 				F84A6AB019A9A72F007B53E1 /* Supporting Files */,
 			);
 			path = Tests;
@@ -281,12 +259,7 @@
 			isa = PBXSourcesBuildPhase;
 			buildActionMask = 2147483647;
 			files = (
-				F883D2481A2A976300C13927 /* XCTestCase+Surge.swift in Sources */,
-				F883D24A1A2A97D200C13927 /* ArithmeticTests.swift in Sources */,
-				F883D24C1A2A98DA00C13927 /* HyperbolicTests.swift in Sources */,
-				14323E8719F96C8100B0BE71 /* AuxiliaryTests.swift in Sources */,
-				F8F1CE1B1A2A9B420004F76E /* TrigonometricTests.swift in Sources */,
-				14323E8519F9682100B0BE71 /* ExponentialTests.swift in Sources */,
+				F84A6AB319A9A72F007B53E1 /* SurgeTests.swift in Sources */,
 			);
 			runOnlyForDeploymentPostprocessing = 0;
 		};
